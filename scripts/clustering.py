--- conflicted
+++ resolved
@@ -580,26 +580,13 @@
 cnt_1 = clust_groups1.count() / clust_gdf1.shape[0]
 cnt_2 = clust_groups2.count() / clust_gdf2.shape[0]
 grp_perc = pd.concat([cnt_1.iloc[:,1], cnt_2.iloc[:,1]], axis=1)
-<<<<<<< HEAD
-grp_perc.columns = ['CLIM', 'CLIM_Z'] 
-
-
+grp_perc.columns = ['CLIM', 'CLIM_Z']
+print(grp_perc)
+
+# plt_vars = clust_df.columns
 plt_vars = [
     'Area', 'Zmed', 'prcp_DJF', 'prcp_MAM', 
     'prcp_JJA', 'prcp_SON', 'P_tot']
-for var in plt_vars:
-    fig, ax = plt.subplots()
-    for key, group in clust_groups1:
-        group[var].plot(ax=ax, kind='kde', label=key, 
-        color=my_cmap[key], legend=True)
-    for key, group in clust_groups2:
-        group[var].plot(ax=ax, kind='kde', label=key, 
-        color=my_cmap[key], linestyle='--', legend=False)
-=======
-grp_perc.columns = ['CLIM', 'CLIM_Z']
-print(grp_perc)
-
-plt_vars = clust_df.columns
 for var in plt_vars:
     fig, ax = plt.subplots()
     for key, group in clust_groups1:
@@ -610,7 +597,6 @@
         group[var].plot(ax=ax, kind='kde', 
         label=key, color=my_cmap[key], 
         linestyle='--', legend=False)
->>>>>>> 389ca9c4
     ax.set_xlim(
         (np.min(clust_groups1.min()[var]), 
         np.max(clust_groups1.max()[var])))
